--- conflicted
+++ resolved
@@ -1,24 +1,10 @@
 model_list: 
   - model_name: my-fake-model
     litellm_params:
-<<<<<<< HEAD
-      model: gpt-3.5-turbo
-      api_key: my-fake-key
-      mock_response: hello-world
-  - model_name: gpt-4o
-    litellm_params:
-      model: azure/gpt-4o
-      api_base: https://litellm8397336933.openai.azure.com/
-      api_key: 610f806211ab47f2a694493000045858
-
-litellm_settings:
-  content_policy_fallbacks: [{"gpt-4o": ["my-fake-model"]}]
-=======
       model: bedrock/anthropic.claude-3-sonnet-20240229-v1:0
       api_key: my-fake-key
       aws_bedrock_runtime_endpoint: http://127.0.0.1:8000
 
 litellm_settings:
   success_callback: ["langfuse"]
-  failure_callback: ["langfuse"]
->>>>>>> cea63002
+  failure_callback: ["langfuse"]