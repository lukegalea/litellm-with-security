--- conflicted
+++ resolved
@@ -385,18 +385,9 @@
             self.function_call = FunctionCall(**function_call)
 
         if tool_calls is not None:
-<<<<<<< HEAD
-            self.tool_calls = []
-            for tool_call in tool_calls:
-                if isinstance(tool_call, dict):
-                    self.tool_calls.append(ChatCompletionMessageToolCall(**tool_call))
-                else:
-                    self.tool_calls.append(tool_call)
-=======
             self.tool_calls = [
                 ChatCompletionMessageToolCall(**tool_call) for tool_call in tool_calls
             ]
->>>>>>> caf19478
 
         if logprobs is not None:
             self._logprobs = ChoiceLogprobs(**logprobs)
